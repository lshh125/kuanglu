--- conflicted
+++ resolved
@@ -105,16 +105,11 @@
 
     def forward(self, expression, encoding, sqr_pdist=None):
         cell_interaction = self.scale(encoding @ self.transform @ encoding.transpose(-1, -2))
-<<<<<<< HEAD
         if sqr_pdist is not None:
             spatial_scaling = torch.exp(- sqr_pdist / (self.length_scale ** 2))
             return (spatial_scaling * cell_interaction) @ expression @ (self.gene_response) / expression.shape[1]
         else:
             return cell_interaction @ expression @ (self.gene_response) / expression.shape[1]
-=======
-        
-        return cell_interaction @ expression @ (self.gene_response) / expression.shape[1]
->>>>>>> 40740ea4
 
     def getLassoReg(self, type='V'):
         assert type in ['V', 'C', 'VC'], "Undefined param of lasso regularization."
@@ -128,12 +123,7 @@
 
 
 class Model(nn.Module):
-<<<<<<< HEAD
-    def __init__(self, *, d_gene: int, d_denoise: list, d_embed: list, d_quality: list, n_heads: int,
-                 length_scale: float = 100.):
-=======
-    def __init__(self, *, d_gene: int, d_denoise: list, d_embed: list, d_quality: list, n_heads: int, lbd: float=1.0, lbdCI=0.5):
->>>>>>> 40740ea4
+    def __init__(self, *, d_gene: int, d_denoise: list, d_embed: list, d_quality: list, n_heads: int, lbd: float=1.0, lbdCI=0.5, length_scale: float = 100.):
         """The entire model
 
         :param d_gene: number of genes
@@ -141,6 +131,8 @@
         :param d_embed: dims of embedding layers (excluding the first one, d_gene)
         :param d_quality: dims of qualify layers (excluding the first one, d_gene, and the last one, 1)
         :param n_heads: number of heads for cell-cell interaction modeling
+        :param lbd: ...
+        :param lbdCI: ...
         :param length_scale: length scales for a Gaussian kernel used for masking cell-cell interactions; not trainable
         """
         super(Model, self).__init__()
@@ -148,19 +140,15 @@
         self.cell_qualify = CellQualify([d_gene] + d_quality + [1])
         self.cell_denoise = CellDenoise([d_gene] + d_denoise + [d_gene])
         self.cell_smooth = CellSmooth()
-<<<<<<< HEAD
         if isinstance(length_scale, list) and len(length_scale) == n_heads:
             self.cell_interacts = nn.ModuleList([CellInteract(d_gene, d_embed[-1], i) for i in length_scale])
         elif isinstance(length_scale, float) or isinstance(length_scale, int):
             self.cell_interacts = nn.ModuleList([CellInteract(d_gene, d_embed[-1], length_scale) for i in range(n_heads)])
-=======
-        self.cell_interacts = nn.ModuleList([CellInteract(d_gene, d_embed[-1]) for i in range(n_heads)])
         for moduleCI in self.cell_interacts:
             moduleCI.resetCellInteraction(init_method='xavier_normal')
 
         self.lbd = lbd
         self.lbdCI = lbdCI
->>>>>>> 40740ea4
 
     def forward(self, raw_expr, interact, sqr_pdist=None):
         denoised_expr = self.cell_denoise(raw_expr)
@@ -171,22 +159,14 @@
         smoothed_expr = self.cell_smooth(denoised_expr, cell_embedding, cell_quality)
 
         if interact:
-<<<<<<< HEAD
-            final_expr = smoothed_expr + sum(f(smoothed_expr, cell_embedding, sqr_pdist) for f in self.cell_interacts) / len(self.cell_interacts)
-=======
-            final_expr = smoothed_expr + self.lbd * sum(f(smoothed_expr, cell_embedding) for f in self.cell_interacts)
->>>>>>> 40740ea4
+            final_expr = smoothed_expr + self.lbd * sum(f(smoothed_expr, cell_embedding, sqr_pdist) for f in self.cell_interacts)
             return denoised_expr, smoothed_expr, final_expr
         else:
             return denoised_expr, smoothed_expr
 
     def fit(self, what, train_loader, validate_loader, epochs, device='cuda',
             cell_masking_rate=0.3, gene_masking_rate=0.6,
-<<<<<<< HEAD
-            validate_per=1, lr=1e-3, l2_reg=1e-4, fix=None, spatial=False):
-=======
-            validate_per=1, lr=1e-3, l2_reg=1e-4, fix=None, lassoW='VC'):
->>>>>>> 40740ea4
+            validate_per=1, lr=1e-3, l2_reg=1e-4, fix=None, lassoW='VC', spatial=False):
         """Fit the model
 
         :param what: train which part of the network? Either 'denoised', 'smoothed', or 'final'
@@ -269,14 +249,10 @@
 
                 res = self(X2, what==2, D)[what]
                 regression_loss = regression_criterion(res[:, cell_mask == 1, :][:, :, gene_mask == 1],
-<<<<<<< HEAD
-                                                        X[:, cell_mask == 1, :][:, :, gene_mask == 1])
-=======
                                                        X[:, cell_mask == 1, :][:, :, gene_mask == 1])
                 loss_optim = regression_loss
                 for headCI in self.cell_interacts:
                     loss_optim += self.lbdCI * headCI.getLassoReg(type=lassoW)
->>>>>>> 40740ea4
 
                 optimizer.zero_grad()
                 loss_optim.backward()
@@ -316,8 +292,6 @@
         for module in fixed_modules:
             for param in module.parameters():
                 param.requires_grad = True
-        for i in self.cell_interacts:
-            i.length_scale.requires_grad = False
 
         return {'train_epoch': train_epoch, 'train_mse': train_mse,
                 'validate_epoch': validate_epoch, 'validate_mse': validate_mse, 'raw_mse': raw_mse}