import sys
import warnings
from typing import Dict, List, Union

import numpy as np
import torch
from torch import nn, optim

from kuanglu.model_utils import EncoderBlock

# from logging import warning

class CellEmbed(nn.Module):
    def __init__(self, embedType='transformer', **kwargs):
        """Generate cell Embedding

        :param embedType: 'transformer' or 'ff'
        :param kwargs: other parameters for the embedding, 'ldim' for ff, 
            n_layers, n_heads, d_model, d_ff, dropout for transformer, default to 2, 4, 128, 512, 0.1
        """
        super(CellEmbed, self).__init__()
        
        assert embedType in ['transformer', 'ff'], "Unknown embedding type."
        self.embedType = embedType
        
        if embedType == 'transformer':
            if kwargs['default'] == False:
                assert 'n_layers' in kwargs, "Must provide n_layers for transformer embedding."
                assert 'n_heads' in kwargs, "Must provide n_heads for transformer embedding."
                assert 'd_input' in kwargs, "Must provide d_input for transformer embedding."
                assert 'd_model' in kwargs, "Must provide d_model for transformer embedding."
                assert 'd_ff' in kwargs, "Must provide d_ff for transformer embedding."
                assert 'dropout' in kwargs, "Must provide dropout for transformer embedding."
                n_layers = kwargs['n_layers']
                n_heads = kwargs['n_heads']
                d_input = kwargs['d_input']
                d_model = kwargs['d_model']
                d_ff = kwargs['d_ff']
                dropout = kwargs['dropout']
            n_layers = 2 if 'n_layers' not in kwargs else kwargs['n_layers']
            n_heads = 4 if 'n_heads' not in kwargs else kwargs['n_heads']
            d_input = 128 if 'd_input' not in kwargs else kwargs['d_input']
            d_model = 128 if 'd_model' not in kwargs else kwargs['d_model']
            d_ff = 512 if 'd_ff' not in kwargs else kwargs['d_ff']
            dropout = 0.1 if 'dropout' not in kwargs else kwargs['dropout']
            
            self.net = nn.Sequential(*([nn.Linear(d_input, d_model)] + 
                                       [EncoderBlock(d_model, n_heads, dropout, d_ff) for _ in range(n_layers)]))
            
        elif embedType == 'ff':
            assert 'ldim' in kwargs, "Must provide ldim for ff embedding."
            d = kwargs['ldim']
            layers = []
            for i in range(len(d) - 1):
                layers.append(nn.Linear(d[i], d[i + 1]))
                if i < len(d) - 2:
                    layers.append(nn.Tanh())
            self.net = nn.Sequential(*layers)
            
        
    def forward(self, x):
        return self.net(x)
    
    def resetEmbedding(self, init_method='kaiming_normal', **kwargs):
        assert init_method in ['kaiming_normal', 'kaiming_uniform', 'xavier_normal', 'xavier_uniform'], "Unknown init method."
        if init_method == 'kaiming_normal':
            for module in self.net:
                if isinstance(module, nn.Linear):
                    nn.init.kaiming_normal_(module.weight)
        elif init_method == 'kaiming_uniform':
            for module in self.net:
                if isinstance(module, nn.Linear):
                    nn.init.kaiming_uniform_(module.weight)
        elif init_method == 'xavier_normal':
            for module in self.net:
                if isinstance(module, nn.Linear):
                    nn.init.xavier_normal_(module.weight)
        elif init_method == 'xavier_uniform':
            for module in self.net:
                if isinstance(module, nn.Linear):
                    nn.init.xavier_uniform_(module.weight)
                    
    def dummyForward(self, x):
        dummyInput = torch.zeros((1,) + x.shape[1:]).to(x.device)
        return self.net(dummyInput)


class CellDenoise(nn.Module):
    def __init__(self, d):
        """Denoise cells

        :param d: list of dimensionality of layers. The first and last number must be the number of genes.
        """
        super(CellDenoise, self).__init__()
        layers = []
        for i in range(len(d) - 1):
            layers.append(nn.Linear(d[i], d[i + 1]))
            if i < len(d) - 2:
                layers.append(nn.ReLU())
        self.ff = nn.Sequential(*layers)

    def forward(self, x):
        return self.ff(x) + x


class CellQualify(nn.Module):
    def __init__(self, d):
        """Calculate a quality score for each cell

        :param d: list of dimensionality of layers. The first number must be the number of genes. The last number
        must be 1.
        """
        super(CellQualify, self).__init__()
        layers = []
        for i in range(len(d) - 1):
            layers.append(nn.Linear(d[i], d[i + 1]))
            if i < len(d) - 2:
                layers.append(nn.Tanh())
        self.ff = nn.Sequential(*layers)

    def forward(self, x):
        return self.ff(x)


class CellSmooth(nn.Module):
    def __init__(self):
        """Smooth across cells but within each gene

        """
        super(CellSmooth, self).__init__()
        self.normalize = torch.nn.Softmax(dim=-1)

    def forward(self, expression, encoding, quality):
        similarity = self.normalize(-torch.cdist(encoding, encoding) + quality.transpose(-1, -2))
        return similarity @ expression
        # return similarity


class CellInteract(nn.Module):
    def __init__(self, d_gene, d_embed, length_scale=100.):
        """Model cell-cell interaction by transform the gene expression across both cells and genes.

        :param d_gene: number of genes
        :param d_embed: dimensionality of input cell embedding
        """
        super(CellInteract, self).__init__()
        self.gene_response = nn.Parameter(torch.randn((d_gene, d_gene)))
        self.transform = nn.Parameter(torch.randn((d_embed, d_embed)))
        self.scale = torch.nn.Sigmoid()
        self.length_scale = nn.Parameter(torch.tensor(length_scale), requires_grad=False)
        # self.lr_mask = torch.tensor(lr_mask, dtype=torch.float32).to(device)
        self.lasso_reg = None

    def resetCellInteraction(self, init_method='kaiming_normal', **kwargs):
        assert init_method in ['kaiming_normal', 'kaiming_uniform', 'xavier_normal', 'xavier_uniform'], "Unknown init method."
        if init_method == 'kaiming_normal':
            nn.init.kaiming_normal_(self.transform)
            nn.init.kaiming_normal_(self.gene_response)
        elif init_method == 'kaiming_uniform':
            nn.init.kaiming_uniform_(self.transform)
            nn.init.kaiming_uniform_(self.gene_response)
        elif init_method == 'xavier_normal':
            nn.init.xavier_normal_(self.transform)
            nn.init.xavier_normal_(self.gene_response)
        elif init_method == 'xavier_uniform':
            nn.init.xavier_uniform_(self.transform)
            nn.init.xavier_uniform_(self.gene_response)

    def forward(self, expression, encoding, sqr_pdist=None):
        cell_interaction = self.scale(encoding @ self.transform @ encoding.transpose(-1, -2))
        if sqr_pdist is not None:
            spatial_scaling = torch.exp(- sqr_pdist / (self.length_scale ** 2))
            return (spatial_scaling * cell_interaction) @ expression @ (self.gene_response) / expression.shape[1]
        else:
            return cell_interaction @ expression @ (self.gene_response) / expression.shape[1]

    def getLassoReg(self, type='V'):
        assert type in ['V', 'C', 'VC'], "Undefined param of lasso regularization."
        self.lasso_reg = torch.tensor(0., dtype=torch.float32).to(self.gene_response.device)
        type = [char for char in type]
        if 'V' in type:
            self.lasso_reg = self.lasso_reg + torch.sum(torch.abs(self.gene_response))
        if 'C' in type:
            self.lasso_reg = self.lasso_reg + torch.sum(torch.abs(self.transform))
        return self.lasso_reg


class Model(nn.Module):
    def __init__(self, *, 
                 d_gene: int, 
                 d_denoise: list, 
                 d_quality: list, 
                 lbd: float=1.0, 
                 lbdCI=0.5,
                 embed_config: dict={'embedType': 'transformer', 
                                     'default': True},
                 spatial_config: dict={'n_heads': 1,
                                       'length_scale': 100.},
                 ):
        """The entire model

        :param d_gene: number of genes
        :param d_denoise: dims of denoise layers (excluding the first and last one, which are always d_gene)
        :param d_quality: dims of qualify layers (excluding the first one, d_gene, and the last one, 1)
        :param n_heads: number of heads for cell-cell interaction modeling
        :param lbd: weight of cell-cell interaction
        :param lbdCI: weight of lasso regularization for cell-cell interaction
        :param embed_config: configuration for cell embedding, default to {'embedType': 'transformer', 'default': True}
        :param spatial_config: configuration for spatial interaction, default to {'n_heads': 1, 'length_scale': 100.}
            length_scale: length scales for a Gaussian kernel used for masking cell-cell interactions; not trainable
        """
        super(Model, self).__init__()
        
        self.cell_embed = CellEmbed(**embed_config)
        embed_dim = self.cell_embed.dummyForward(torch.zeros((1, d_gene))).shape[-1]
        self.cell_qualify = CellQualify([d_gene] + d_quality + [1])
        self.cell_denoise = CellDenoise([d_gene] + d_denoise + [d_gene])
        self.cell_smooth = CellSmooth()
        if isinstance(spatial_config['length_scale'], list) and len(spatial_config['length_scale']) == spatial_config['n_heads']:
            self.cell_interacts = nn.ModuleList([CellInteract(d_gene, embed_dim, i) for i in spatial_config['length_scale']])
        elif isinstance(spatial_config['length_scale'], float) or isinstance(spatial_config['length_scale'], int):
            self.cell_interacts = nn.ModuleList([CellInteract(d_gene, embed_dim, spatial_config['length_scale']) for i in range(spatial_config['n_heads'])])
        for moduleCI in self.cell_interacts:
            moduleCI.resetCellInteraction(init_method='xavier_normal')

        self.lbd = lbd
        self.lbdCI = lbdCI

    def forward(self, raw_expr, interact, sqr_pdist=None):
        denoised_expr = self.cell_denoise(raw_expr)

        cell_quality = self.cell_qualify(raw_expr)
        cell_embedding = self.cell_embed(raw_expr)

        smoothed_expr = self.cell_smooth(denoised_expr, cell_embedding, cell_quality)

        if interact:
<<<<<<< HEAD
            final_expr = smoothed_expr + self.lbd * sum(f(smoothed_expr, cell_embedding, sqr_pdist) for f in self.cell_interacts)
=======
            final_expr = smoothed_expr + sum(f(smoothed_expr, cell_embedding) for f in self.cell_interacts) / len(self.cell_interacts)
>>>>>>> 7d589d06
            return denoised_expr, smoothed_expr, final_expr
        else:
            return denoised_expr, smoothed_expr
        
    def getCellEmbedding(self, raw_expr):
        if isinstance(raw_expr, np.ndarray):
            raw_expr = torch.tensor(raw_expr, dtype=torch.float32, device='cuda')
        with torch.no_grad():
            cell_embedding = self.cell_embed(raw_expr).to('cpu').numpy()
            del raw_expr
            torch.cuda.empty_cache()
        return cell_embedding

    def fit(self, what, train_loader, validate_loader, epochs, device='cuda',
            cell_masking_rate=0.3, gene_masking_rate=0.6,
            validate_per=1, lr=1e-3, l2_reg=1e-4, fix=None, lassoW='VC', spatial=False):
        """Fit the model

        :param what: train which part of the network? Either 'denoised', 'smoothed', or 'final'
        :param train_loader: DataLoader for training data
        :param validate_loader: DataLoader for validation data
        :param epochs: number (integer) or range (list of two integers) of epochs
        :param device: 'cpu' or 'cuda'; it needs to match where the model is; it does not automatically move the model
        :param cell_masking_rate: how many cells to mask for training
        :param gene_masking_rate: how many genes to mask for training
        :param validate_per: run validation every ? iterations
        :param lr: learning rate
        :param l2_reg: strength of L2 regularization (aka weight_decay)
        :param fix: A list of modules to fix during fitting. Choose from 'denoise', 'embed', 'qualify', 'smooth', and 'interact'
        :return: record of losses
        """
        def masking(X, *, cell_rate=.6, gene_rate=.6, copy=True):
            if copy:
                X = X.clone()
            row_mask = (torch.rand((X.shape[-2], 1)) < cell_rate) + 0.
            col_mask = (torch.rand((1, X.shape[-1])) < gene_rate) + 0.
            mask = 1 - (row_mask * col_mask).to(device)
            return X * mask, row_mask.squeeze(), col_mask.squeeze()

        whats = ['denoised', 'smoothed', 'final']
        if what in whats:
            what = whats.index(what)
        else:
            raise ValueError("Can only train for ['denoised', 'smoothed', or 'final'.")

        if isinstance(epochs, int):
            epochs = [0, epochs]
        elif isinstance(epochs, list):
            assert (len(epochs) == 2)
            assert (isinstance(epochs[0], int) and isinstance(epochs[1], int))
        else:
            raise ValueError("epochs must be an integer or a list of two numbers.")

        fixed_modules = []
        if fix is None:
            fix = []
        for i in fix:
            if i == 'denoise':
                fixed_modules.append(self.cell_denoise)
            elif i == 'embed':
                fixed_modules.append(self.cell_embed)
            elif i == 'qualify':
                fixed_modules.append(self.cell_qualify)
            elif i == 'smooth':
                fixed_modules.append(self.cell_smooth)
            elif i == 'interact':
                fixed_modules.append(self.cell_interacts)
            else:
                raise ValueError("Unknown module to be fixed during training.")

        for module in fixed_modules:
            for param in module.parameters():
                if not param.requires_grad:
                    warnings.warn(f"{param} is already fixed. They will be unfixed when exiting this function.")
                param.requires_grad = False

        optimizer = optim.Adam(self.parameters(), lr=lr, weight_decay=l2_reg)
        regression_criterion = nn.MSELoss()

        train_epoch = []
        train_mse = []
        validate_epoch = []
        validate_mse = []
        raw_mse = []

        for epoch in range(*epochs):
            temp_mse = 0.
            for X in train_loader:
                if spatial:
                    X, D = X
                    D = D.to(device)
                else:
                    D = None
                X = X.to(device)
                X2, cell_mask, gene_mask = masking(X, cell_rate=cell_masking_rate, gene_rate=gene_masking_rate)

                res = self(X2, what==2, D)[what]
                regression_loss = regression_criterion(res[:, cell_mask == 1, :][:, :, gene_mask == 1],
                                                       X[:, cell_mask == 1, :][:, :, gene_mask == 1])
                loss_optim = regression_loss + .0
                for headCI in self.cell_interacts:
                    loss_optim += self.lbdCI * headCI.getLassoReg(type=lassoW)

                optimizer.zero_grad()
                loss_optim.backward()
                optimizer.step()

                temp_mse += regression_loss.detach().to('cpu').item()

            train_epoch.append(epoch)
            train_mse.append(temp_mse / len(train_loader))
            if epoch == 0 or (epoch + 1) % validate_per == 0:
                temp_mse = 0.
                with torch.no_grad():
                    for X in validate_loader:
                        if spatial:
                            X, D = X
                            D = D.to(device)
                        else:
                            D = None
                        X = X.to(device)
                        X2, cell_mask, gene_mask = masking(X, cell_rate=cell_masking_rate, gene_rate=gene_masking_rate)
                        raw_mse.append(regression_criterion(X2[:, cell_mask == 1, :][:, :, gene_mask == 1],
                                                            X[:, cell_mask == 1, :][:, :, gene_mask == 1]).to('cpu').item())
                        res = self(X2, what==2, D)[what]
                        regression_loss = regression_criterion(res[:, cell_mask == 1, :][:, :, gene_mask == 1],
                                                               X[:, cell_mask == 1, :][:, :, gene_mask == 1])

                        temp_mse += regression_loss.detach().to('cpu').item()

                validate_epoch.append(epoch)
                validate_mse.append(temp_mse / len(validate_loader))

                print('Epoch', '%04d' % (epoch + 1),
                      'Train MSE', '{:.3f}'.format(train_mse[-1]),
                      'Validate MSE', '{:.3f}'.format(validate_mse[-1]),
                      'Raw MSE', '{:.3f}'.format(raw_mse[-1]))

        for module in fixed_modules:
            for param in module.parameters():
                param.requires_grad = True

        return {'train_epoch': train_epoch, 'train_mse': train_mse,
                'validate_epoch': validate_epoch, 'validate_mse': validate_mse, 'raw_mse': raw_mse}<|MERGE_RESOLUTION|>--- conflicted
+++ resolved
@@ -235,11 +235,7 @@
         smoothed_expr = self.cell_smooth(denoised_expr, cell_embedding, cell_quality)
 
         if interact:
-<<<<<<< HEAD
-            final_expr = smoothed_expr + self.lbd * sum(f(smoothed_expr, cell_embedding, sqr_pdist) for f in self.cell_interacts)
-=======
-            final_expr = smoothed_expr + sum(f(smoothed_expr, cell_embedding) for f in self.cell_interacts) / len(self.cell_interacts)
->>>>>>> 7d589d06
+            final_expr = smoothed_expr + self.lbd * sum(f(smoothed_expr, cell_embedding, sqr_pdist) for f in self.cell_interacts) / len(self.cell_interacts)
             return denoised_expr, smoothed_expr, final_expr
         else:
             return denoised_expr, smoothed_expr
